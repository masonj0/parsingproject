# pytz for timezone-aware datetimes, used in fetching logic
pytz>=2024.1

# Core libraries for HTTP requests, HTML/JSON parsing, and UI
# http2 extra enables support for the HTTP/2 protocol
httpx[http2]==0.27.0
beautifulsoup4==4.12.3
jinja2==3.1.4
tqdm==4.66.4

# Libraries for clipboard access
clipboard==0.0.4

# Backport for timezone support on Python versions older than 3.9
backports.zoneinfo; python_version < "3.9"

# lxml is a high-performance parser for BeautifulSoup
<<<<<<< HEAD
lxml>=5.0.0

# Playwright for browser automation tasks (e.g., session bootstrapping)
playwright>=1.45.0
=======
lxml>=5.0.0
>>>>>>> 0228a43d
<|MERGE_RESOLUTION|>--- conflicted
+++ resolved
@@ -15,11 +15,7 @@
 backports.zoneinfo; python_version < "3.9"
 
 # lxml is a high-performance parser for BeautifulSoup
-<<<<<<< HEAD
 lxml>=5.0.0
 
 # Playwright for browser automation tasks (e.g., session bootstrapping)
-playwright>=1.45.0
-=======
-lxml>=5.0.0
->>>>>>> 0228a43d
+playwright>=1.45.0