--- conflicted
+++ resolved
@@ -1,7 +1,4 @@
 #!/usr/bin/env python3
-<<<<<<< HEAD
-=======
-
 """
 Paddock Parser Toolkit - Configuration Loader (config.py)
 
@@ -11,7 +8,6 @@
 set of configurations.
 """
 
->>>>>>> 3ab0f518
 import json
 import logging
 from pathlib import Path
@@ -25,4 +21,8 @@
         logging.critical(f"FATAL: '{path}' not found.")
     except json.JSONDecodeError as e:
         logging.critical(f"FATAL: Could not parse '{path}': {e}")
-    return {}+        print(f"FATAL: Could not parse '{path}'. It may be invalid JSON. Error: {e}", file=sys.stderr)
+        return {}
+    except Exception as e:
+        print(f"FATAL: An unexpected error occurred while loading the config file: {e}", file=sys.stderr)
+        return {}