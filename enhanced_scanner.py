--- conflicted
+++ resolved
@@ -157,11 +157,6 @@
         logging.info("Successfully created a dummy RawRaceDocument from Timeform.")
         return [dummy_race]
 
-<<<<<<< HEAD
-
-
-=======
->>>>>>> 0228a43d
 # - Helper Function for Filename Sanitization -
 def sanitize_filename(name: str) -> str:
     """Cleans a string to be a valid filename."""
