#!/usr/bin/env python3
"""Paddock Parser Toolkit - Enhanced Scanner & Prefetcher Module (v1.4)
This module is now fully integrated with the "enabled" flag in config.json.
All functions, including the scanner, prefetcher, and connection tester,
will now ignore any data source that is marked as disabled.

Future Exploration Ideas:
- When making HTTP requests, consider setting the 'Referer' header to a common
  source like 'https://www.google.com/' or the base URL of the target site
  itself, as many APIs check this.
- For sites that are difficult to scrape, inspect the Network tab in browser
  developer tools for hidden API calls, as we discovered with Sporting Life
  and UKRacingForm.
"""
import sys
import asyncio
import argparse  # <-- Added import
import httpx
import json
import logging
from datetime import date
from pathlib import Path
from typing import Dict, Any, List, Optional
from jinja2 import Environment, FileSystemLoader, select_autoescape
from bs4 import BeautifulSoup
import re
import random
import unicodedata
import hashlib # <-- Added import for hash-based ID generation if needed
import datetime as dt
from fetching import breadcrumb_get, fetch_with_favicon, resilient_get
from sources import (
    SourceAdapter,
    RawRaceDocument,
    RunnerDoc,
    FieldConfidence,
    register_adapter,
)
from normalizer import NormalizedRace

# Import the configuration loader
try:
    from config import load_config
except ImportError:
    print("FATAL: Could not import config.py. Ensure it's in the same directory.", file=sys.stderr)
    sys.exit(1)

# Shared Intelligence: The new normalizer is used in the main pipeline.
from normalizer import canonical_track_key, canonical_race_key

# --- CONFIGURATION HELPERS ---
def build_httpx_client_kwargs(config: Dict) -> Dict[str, Any]:
    """
    Builds kwargs for httpx.AsyncClient with corporate proxy and CA support.
    - HTTP_CLIENT.VERIFY_SSL: bool (default True)
    - HTTP_CLIENT.CA_BUNDLE: path to corporate root CA (optional)
    - HTTP_CLIENT.PROXIES: dict or string accepted by httpx (optional)
    """
    http_client = config.get("HTTP_CLIENT", {})
    verify_ssl = http_client.get("VERIFY_SSL", True)
    ca_bundle = http_client.get("CA_BUNDLE")  # e.g., "C:/company/ca.pem" or "/etc/ssl/certs/corp-ca.pem"
    proxies = http_client.get("PROXIES")      # e.g., {"http": "http://user:pass@proxy:8080", "https": "..."} or "http://..."

    # If a CA bundle path is provided, use it for verification.
    # Otherwise, use the VERIFY_SSL boolean flag.
    verify: Any = ca_bundle if ca_bundle else verify_ssl
    kwargs: Dict[str, Any] = {"verify": verify}
    if proxies:
        kwargs["proxies"] = proxies
    return kwargs
# --- END CONFIGURATION HELPERS ---


# --- Source Adapters ---
# This is the new, preferred way to add data sources.
# Eventually, all sources will be converted to this pattern.

@register_adapter
class TimeformAdapter:
    """
    Adapter for fetching racecards from Timeform.
    This adapter performs a two-stage fetch:
    1. Fetches the main racecards page to get a list of all races.
    2. Fetches the individual page for each race to get runner details.
    """
    source_id = "timeform"

    def _parse_runner_data(self, race_soup: BeautifulSoup) -> List[RunnerDoc]:
        """Parses the runner data from a single race page using the correct selectors."""
        runners = []
        runner_rows = race_soup.select("tbody.rp-horse-row")

        for row in runner_rows:
            try:
                horse_name_el = row.select_one("td.rp-td-horse-name a.rp-horse")
                saddle_cloth_el = row.select_one("td.rp-td-horse-entry span.rp-entry-number")
                jockey_el = row.select_one("td.rp-td-horse-jockey a")
                trainer_el = row.select_one("td.rp-td-horse-trainer a")
                odds_el = row.select_one("td.rp-td-horse-prices a.price")



                # Odds are important for the analysis engine, but we can proceed without them
                # if they are not available for a particular runner.
<<<<<<< HEAD
=======


                # Odds are important for the analysis engine, but we can proceed without them
                # if they are not available for a particular runner.
>>>>>>> 6fdbd807
                if not all([horse_name_el, saddle_cloth_el, jockey_el, trainer_el]):
                    missing = [
                        "name" if not horse_name_el else None,
                        "number" if not saddle_cloth_el else None,
                        "jockey" if not jockey_el else None,
                        "trainer" if not trainer_el else None
                    ]
                    logging.warning(f"Skipping a runner row, missing elements: {[m for m in missing if m]}")
                    continue

                horse_name = horse_name_el.get_text(strip=True)
                saddle_cloth = saddle_cloth_el.get_text(strip=True)
                jockey_name = jockey_el.get_text(strip=True)
                trainer_name = trainer_el.get_text(strip=True)

                odds = None
                if odds_el and odds_el.has_attr('data-price'):
                    odds_val = odds_el['data-price']
                    odds = FieldConfidence(odds_val, 0.9, "td.rp-td-horse-prices a.price[data-price]")

                runner_id = f"{saddle_cloth}-{horse_name}".lower().replace(" ", "-")

                runners.append(RunnerDoc(
                    runner_id=runner_id,
                    name=FieldConfidence(horse_name, 0.95, "td.rp-td-horse-name a.rp-horse"),
                    number=FieldConfidence(saddle_cloth, 0.95, "td.rp-td-horse-entry span.rp-entry-number"),
                    odds=odds,
                    jockey=FieldConfidence(jockey_name, 0.9, "td.rp-td-horse-jockey a"),
                    trainer=FieldConfidence(trainer_name, 0.9, "td.rp-td-horse-trainer a")
                ))
            except Exception as e:
                logging.error(f"Failed to parse a runner row on Timeform: {e}", exc_info=True)
        return runners

    async def fetch(self, config: dict) -> list[RawRaceDocument]:
        """
        Fetches the Timeform racecards page, then fetches each individual
        race page to extract detailed runner information.
        """
        site_config = None
        for source in config.get("SCRAPER", {}).get("sources", []):
            if source.get("id") == self.source_id:
                site_config = source
                break

        if not site_config:
            logging.error("Timeform site configuration not found.")
            return []

        base_url = site_config.get("base_url")
        target_url = site_config.get("url")

        if not base_url or not target_url:
            logging.error("Timeform base_url or url not configured.")
            return []

        # 1. Fetch the main race list page
        logging.info("Fetching Timeform race list...")
        try:
            list_response = await resilient_get(target_url, config=config)
            list_html = list_response.text
        except Exception as e:
            logging.error(f"An error occurred while fetching Timeform race list: {e}")
            return []

        # 2. Parse the race list to get individual race URLs
        soup = BeautifulSoup(list_html, 'lxml')
        race_docs = []
        meeting_containers = soup.select(".w-racecard-grid-meeting")

        for meeting in meeting_containers:
            course_name = meeting.select_one("h2").get_text(strip=True)
            track_key = canonical_track_key(course_name)

            for item in meeting.select(".w-racecard-grid-meeting-races-compact li a"):
                href = item.get('href')
                if not href: continue

                race_time_str = item.select_one("b").get_text(strip=True)
                race_num_match = re.search(r'/(\d+)/?$', href)
                race_num = race_num_match.group(1) if race_num_match else race_time_str.replace(":", "")

                race_docs.append(RawRaceDocument(
                    source_id=self.source_id,
                    fetched_at=dt.datetime.now(dt.timezone.utc).isoformat(),
                    track_key=track_key,
                    race_key=canonical_race_key(track_key, race_num),
                    start_time_iso=f"{date.today().isoformat()}T{race_time_str}:00Z",
                    runners=[],
                    extras={"race_url": FieldConfidence(f"https://www.timeform.com{href}", 0.95, "a[href]")}
                ))

        # 3. Fetch each individual race page to get runner data
        logging.info(f"Found {len(race_docs)} races. Now fetching individual pages for runner data...")
        for doc in race_docs:
            try:
                race_url = doc.extras["race_url"].value
                if not race_url: continue

                await asyncio.sleep(random.uniform(1, 3)) # Respectful delay

                logging.info(f"Fetching detail for race: {doc.race_key} at {race_url}")
                detail_response = await resilient_get(race_url, config=config)
                detail_soup = BeautifulSoup(detail_response.text, 'lxml')

                # Parse runners and add them to the document
                doc.runners = self._parse_runner_data(detail_soup)
                logging.info(f"-> Found {len(doc.runners)} runners for race {doc.race_key}")

            except Exception as e:
                logging.error(f"Failed to fetch or parse detail for race {doc.race_key}: {e}")

        return race_docs


<<<<<<< HEAD

=======



                # Parse 






      

      

>>>>>>> 6fdbd807
# - Helper Function for Filename Sanitization -
def sanitize_filename(name: str) -> str:
    """Cleans a string to be a valid filename."""
    name = unicodedata.normalize('NFKD', name).encode('ascii', 'ignore').decode('ascii')
    name = re.sub(r'[^\w\s-]', '_', name).strip()
    name = re.sub(r'\s+', '_', name)
    return name

# --- Core Fetching & Parsing Functions ---

async def fetch_url(client: httpx.AsyncClient, url: str, config: Dict) -> str:
    """Fetches content from a URL using the 'Perfect Disguise' browser headers
    from the configuration file for maximum compatibility."""
    logging.info(f"Fetching URL: {url}")
    headers = config.get("HTTP_HEADERS", {})
    if not headers:
        logging.warning("HTTP_HEADERS not found in config.json. Using a basic User-Agent.")
        headers = {'User-Agent': 'Mozilla/5.0'}
    timeout = config.get("HTTP_CLIENT", {}).get("REQUEST_TIMEOUT", 30.0)
    try:
        # Use the client passed in, which has proxy/CA settings
        response = await client.get(url, headers=headers, timeout=timeout)
        response.raise_for_status()
        logging.info(f"[SUCCESS] Fetched {len(response.text)} chars from {url}")
        return response.text
    except httpx.HTTPStatusError as e:
        logging.error(f"[ERROR] HTTP Error {e.response.status_code} for {url}: {e}")
    except httpx.RequestError as e:
        logging.error(f"[ERROR] Request Error for {url}: {e}")
    except Exception as e:
        logging.error(f"[ERROR] Unexpected error fetching {url}: {e}")
    return ""

# --- Prefetching Logic ---

async def prefetch_source(client: httpx.AsyncClient, site: Dict[str, Any], config: Dict, today_str: str) -> bool:
    """Fetches and saves a single data source to the input directory."""
    input_dir = Path(config["INPUT_DIR"])
    input_dir.mkdir(exist_ok=True, parents=True)
    url = site["url"].format(date_str_iso=today_str)
    logging.info(f"Prefetching: {site['name']}")
    content = await fetch_url(client, url, config) # Pass client with settings
    if content:
        filename = sanitize_filename(site['name']) + ".html"
        output_path = input_dir / filename
        try:
            with open(output_path, "w", encoding="utf-8") as f:
                f.write(content)
            logging.info(f"[SUCCESS] Saved '{site['name']}' to {output_path}")
            return True
        except Exception as e:
            logging.error(f"[ERROR] Failed to write file for '{site['name']}': {e}")
    return False

async def run_batch_prefetch(config: Dict):
    """Automatically downloads all enabled data sources to the input folder."""
    logging.info("Starting Automated Pre-Fetch of Enabled Sources...")
    today_str = date.today().strftime("%Y-%m-%d")
    SKIP_LIST = ["(DISABLED)", "IGNORE", "SKIP"] # Hard-coded skip list

    # --- Use the helper to create the client with proxy/CA settings ---
    async with httpx.AsyncClient(follow_redirects=True, **build_httpx_client_kwargs(config)) as client:
        prefetch_tasks = []
        for category in config.get("DATA_SOURCES", []):
            logging.info(f"- Processing Category: {category['title']} -")
            sites = [site for site in category.get("sites", []) if site.get("enabled", True)]
            for site in sites:
                if any(skip_item in site['name'] for skip_item in SKIP_LIST):
                    logging.info(f"--> Skipping '{site['name']}' (on hard-coded skip list).")
                    continue

                # NEW: Skip if an adapter exists for this source.
                # This prevents fetching the same data twice.
                from sources import ADAPTERS
                adapter_source_ids = [adapter.source_id for adapter in ADAPTERS]
                if any(adapter_id in site['name'].lower() for adapter_id in adapter_source_ids):
                    logging.info(f"--> Skipping '{site['name']}' (handled by modern adapter).")
                    continue
                if site.get("url"):
                    task = asyncio.create_task(prefetch_source(client, site, config, today_str)) # Pass client
                    prefetch_tasks.append(task)
        results = await asyncio.gather(*prefetch_tasks)
        success_count = sum(1 for r in results if r)
        logging.info("-" * 50)
        logging.info(f"Automated Pre-Fetch Complete. Successfully downloaded {success_count} of {len(prefetch_tasks)} sources.")
        logging.info(f"Files are located in the '{config['INPUT_DIR']}' directory.")
        logging.info("You can now run the 'Parse Local Files' option from the main menu.")
        logging.info("-" * 50)

# --- Connection Testing Logic ---

async def test_scanner_connections(config: Dict):
    """Tests all enabled scanner connections to ensure URLs are reachable."""
    logging.info("Testing all enabled data source connections...")
    today_str = date.today().strftime("%Y-%m-%d")
    headers = config.get("HTTP_HEADERS", {})

    # --- Use the helper to create the client with proxy/CA settings ---
    async with httpx.AsyncClient(headers=headers, **build_httpx_client_kwargs(config)) as client:
        for category in config.get("DATA_SOURCES", []):
            logging.info(f"- Testing Category: {category['title']} -")
            sites = [site for site in category.get("sites", []) if site.get("enabled", True)]
            for site in sites:
                if site.get("url"):
                    url = site["url"].format(date_str_iso=today_str)
                    try:
                        # Use HEAD request for testing
                        response = await client.head(url, timeout=15.0, follow_redirects=True)
                        if 200 <= response.status_code < 400:
                            logging.info(f"[SUCCESS] ({response.status_code}) - {site['name']}")
                        else:
                            logging.warning(f"[WARNING] ({response.status_code}) - {site['name']} at {url}")
                    except httpx.RequestError as e:
                        logging.error(f"[ERROR] FAILED - {site['name']} at {url} ({type(e).__name__})")

# --- Scanner Logic (Quick Strike) ---

# Helper function potentially used by the scanner logic (corrected regex)
async def fetch_and_parse(client: httpx.AsyncClient, url: str, source_name: str, config: Dict) -> List[Dict[str, Any]]:
    """Helper coroutine to fetch and parse a single URL for the scanner."""
    html_content = await fetch_url(client, url, config)
    if not html_content:
        return []

    soup = BeautifulSoup(html_content, 'html.parser')
    races_data = []
    # Example parsing logic (this would be expanded based on actual needs)
    race_cards = soup.find_all("div", class_=re.compile(r"race-card|racecard|race-item", re.I))
    if not race_cards:
        race_cards = soup.find_all(["article", "section"], class_=re.compile(r"race|meeting", re.I))
    logging.info(f"Found {len(race_cards)} potential race cards from {source_name}")
    
    for card in race_cards:
        try:
            # Example: extract course name
            course_elem = card.find(["h1", "h2", "h3", "h4"], class_=re.compile(r"course|track|meeting", re.I))
            course_name = course_elem.get_text(strip=True) if course_elem else "Unknown Course"

            # Example: extract race time (assuming it's in a specific format or element)
            time_elem = card.find(class_=re.compile(r"time|post-time", re.I))
            raw_time = time_elem.get_text(strip=True) if time_elem else ""
            # Use the normalizer to parse the time
            standardized_time = parse_hhmm_any(raw_time)

            # Example: extract race URL (if available)
            link_elem = card.find("a", href=True)
            race_url = link_elem['href'] if link_elem else ""

            # --- Example: Generate a unique ID (using the fixed regex) ---
            # This mimics the logic that would be in a full parser
            # Assuming we have a date object for today
            race_date = date.today() # Or parsed date
            # The key generation with the CORRECTED regex
            key = f"{normalize_course_name(course_name)}|{race_date.isoformat()}|{re.sub(r'[^\d]', '', standardized_time or '')}"
            unique_id = hashlib.sha1(key.encode()).hexdigest()[:12] # Example ID generation

            races_data.append({
                'id': unique_id,
                'course': course_name,
                'race_time': standardized_time,
                'race_url': race_url,
                'source_file': source_name,
                # Add other fields as needed...
            })
        except Exception as e:
            logging.error(f"Error parsing a race card from {source_name}: {e}")
            continue
    return races_data


async def run_automated_scan(config: Dict, args: Optional[argparse.Namespace]):
    """Main function to run the full automated 'Quick Strike' scan process."""
    logging.info("Starting automated 'Quick Strike' scan...")
    all_races = []
    today_str = (args.date if args and args.date else date.today().strftime("%Y-%m-%d"))
    output_dir = Path(config['DEFAULT_OUTPUT_DIR'])
    output_dir.mkdir(exist_ok=True, parents=True)

    # --- Use the helper to create the client with proxy/CA settings ---
    async with httpx.AsyncClient(follow_redirects=True, **build_httpx_client_kwargs(config)) as client:
        tasks = []
        for category in config.get("DATA_SOURCES", []):
            sites = [site for site in category.get("sites", []) if site.get("enabled", True)]
            for site in sites:
                if site.get("url"):
                    url = site["url"].format(date_str_iso=today_str)
                    logging.info(f"Scanning: {site['name']}")
                    # Pass the client with proxy/CA settings to the helper
                    task = asyncio.create_task(fetch_and_parse(client, url, site['name'], config))
                    tasks.append(task)

        # Gather results from all fetch/parse tasks
        results_lists = await asyncio.gather(*tasks)
        for races_list in results_lists:
            all_races.extend(races_list)

    # Example: Generate and save a simple report
    if all_races:
        try:
            # Simple text report for now
            report_content = f"Quick Strike Scan Results ({today_str})\n"
            report_content += "=" * 40 + "\n"
            for race in all_races:
                 report_content += f"ID: {race['id']}, Time: {race['race_time']}, Course: {race['course']}, Source: {race['source_file']}\n"
            report_path = output_dir / f"quick_strike_report_{today_str}.txt"
            with open(report_path, 'w', encoding='utf-8') as f:
                f.write(report_content)
            logging.info(f"[SUCCESS] Quick Strike report saved to {report_path}")
        except Exception as e:
            logging.error(f"[ERROR] Failed to generate/save Quick Strike report: {e}")
    else:
        logging.warning("No races found during Quick Strike scan.")

    logging.info("-" * 50)
    logging.info("Quick Strike Scan Complete.")
    logging.info("-" * 50)


@register_adapter
class RacingPostAdapter:
    """
    Adapter for fetching racecards from Racing Post.
    This adapter performs a two-stage fetch:
    1. Fetches the main racecards page to get a list of all races.
    2. Fetches the individual page for each race to get runner details.
    """
    source_id = "racingpost"

    def _parse_runner_data(self, race_soup: BeautifulSoup) -> List[RunnerDoc]:
        """Parses the runner data from a single race page using placeholder selectors."""
        # TO-DO: The selectors below are placeholders and need to be updated
        # based on the actual HTML structure of a Racing Post race detail page.
        runners = []
        # Placeholder: This selector should target each row representing a runner.
        runner_rows = race_soup.select("div.rp-horse-row")

        for row in runner_rows:
            try:
                # Placeholder selectors for each piece of data
                horse_name_el = row.select_one("a.rp-horse-name")
                saddle_cloth_el = row.select_one("span.rp-saddle-cloth")
                jockey_el = row.select_one("a.rp-jockey-name")
                trainer_el = row.select_one("a.rp-trainer-name")
                odds_el = row.select_one("span.rp-bet-odds")

                if not all([horse_name_el, saddle_cloth_el, jockey_el, trainer_el]):
                    continue

                horse_name = horse_name_el.get_text(strip=True)
                saddle_cloth = saddle_cloth_el.get_text(strip=True)
                jockey_name = jockey_el.get_text(strip=True)
                trainer_name = trainer_el.get_text(strip=True)
                odds = odds_el.get_text(strip=True) if odds_el else None

                runner_id = f"{saddle_cloth}-{horse_name}".lower().replace(" ", "-")

                runners.append(RunnerDoc(
                    runner_id=runner_id,
                    name=FieldConfidence(horse_name, 0.9, "a.rp-horse-name"),
                    number=FieldConfidence(saddle_cloth, 0.9, "span.rp-saddle-cloth"),
                    odds=FieldConfidence(odds, 0.9, "span.rp-bet-odds") if odds else None,
                    jockey=FieldConfidence(jockey_name, 0.9, "a.rp-jockey-name"),
                    trainer=FieldConfidence(trainer_name, 0.9, "a.rp-trainer-name")
                ))
            except Exception as e:
                logging.error(f"Failed to parse a runner row on Racing Post: {e}", exc_info=True)
        return runners

    async def fetch(self, config: dict) -> list[RawRaceDocument]:
        """
        Fetches the Racing Post racecards page, then fetches each individual
        race page to extract detailed runner information.
        """
        site_config = None
        for source in config.get("SCRAPER", {}).get("sources", []):
            if source.get("id") == self.source_id:
                site_config = source
                break

        if not site_config:
            logging.error("Racing Post site configuration not found.")
            return []

        base_url = site_config.get("base_url")
        target_url = site_config.get("url")

        if not base_url or not target_url:
            logging.error("Racing Post base_url or url not configured.")
            return []

        # 1. Fetch the main race list page
        logging.info("Fetching Racing Post race list...")
        try:
            list_response = await resilient_get(target_url, config=config)
            list_html = list_response.text
        except Exception as e:
            logging.error(f"An error occurred while fetching Racing Post race list: {e}")
            return []

        # Save for debugging
        with open("debug_racingpost_list.html", "w", encoding="utf-8") as f:
            f.write(list_html)

        # 2. Parse the race list to get individual race URLs
        soup = BeautifulSoup(list_html, 'lxml')
        race_docs = []
        # TO-DO: Implement the actual selector for race links.
        race_links = soup.select('a.race-card-link') # Placeholder

        for link in race_links:
            href = link.get('href')
            if not href: continue

            detail_url = f"{base_url}{href}"

            # 3. Fetch each individual race page
            logging.info(f"Fetching detail for race: {href}")
            try:
                detail_response = await resilient_get(detail_url, config=config)
                detail_html = detail_response.text

                track_key = "placeholder_track" # Placeholder
                race_key = "placeholder_race" # Placeholder

                race_docs.append(RawRaceDocument(
                    source_id=self.source_id,
                    fetched_at=dt.datetime.now(dt.timezone.utc).isoformat(),
                    track_key=track_key,
                    race_key=race_key,
                    start_time_iso=None, # Placeholder
                    runners=self._parse_runner_data(BeautifulSoup(detail_html, 'lxml')),
                    extras={"race_url": FieldConfidence(detail_url, 0.95)}
                ))
            except Exception as e:
                logging.error(f"Failed to fetch or parse detail for race at {detail_url}: {e}")

        return race_docs

    def parse(self, raw_document: RawRaceDocument) -> Optional[NormalizedRace]:
        """
        Parses the content of a single race detail page.
        """
        # Since parsing is done during fetch for this adapter, we just return the data
        return NormalizedRace(
            race_id=f"{raw_document.track_key}_{raw_document.race_key}",
            source=self.source_id,
            url=raw_document.extras["race_url"].value,
            race_title="Placeholder Race Title", # Placeholder
            runners=[asdict(runner) for runner in raw_document.runners],
            fetched_at=raw_document.fetched_at,
            version="2.0"
        )


# --- Main Execution Guard ---
if __name__ == "__main__":
    # This allows running the scanner directly for testing
    config = load_config()
    if not config:
        sys.exit(1)
    logging.basicConfig(level=logging.INFO, format='%(asctime)s - %(levelname)s - %(message)s')
    # Running the batch prefetch by default for this test.
    asyncio.run(run_batch_prefetch(config))<|MERGE_RESOLUTION|>--- conflicted
+++ resolved
@@ -102,13 +102,7 @@
 
                 # Odds are important for the analysis engine, but we can proceed without them
                 # if they are not available for a particular runner.
-<<<<<<< HEAD
-=======
-
-
-                # Odds are important for the analysis engine, but we can proceed without them
-                # if they are not available for a particular runner.
->>>>>>> 6fdbd807
+
                 if not all([horse_name_el, saddle_cloth_el, jockey_el, trainer_el]):
                     missing = [
                         "name" if not horse_name_el else None,
@@ -223,25 +217,6 @@
 
         return race_docs
 
-
-<<<<<<< HEAD
-
-=======
-
-
-
-                # Parse 
-
-
-
-
-
-
-      
-
-      
-
->>>>>>> 6fdbd807
 # - Helper Function for Filename Sanitization -
 def sanitize_filename(name: str) -> str:
     """Cleans a string to be a valid filename."""
