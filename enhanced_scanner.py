--- conflicted
+++ resolved
@@ -104,12 +104,12 @@
                 jockey_el = row.select_one("td.rp-td-horse-jockey a")
                 trainer_el = row.select_one("td.rp-td-horse-trainer a")
                 odds_el = row.select_one("td.rp-td-horse-prices a.price")
-<<<<<<< HEAD
-=======
+
+
 
                 # Odds are important for the analysis engine, but we can proceed without them
                 # if they are not available for a particular runner.
->>>>>>> a763fd06
+
 
                 # Odds are important for the analysis engine, but we can proceed without them
                 # if they are not available for a particular runner.
@@ -222,21 +222,21 @@
 
         return race_docs
 
-<<<<<<< HEAD
-
-
-=======
-                # Parse runners and add them to the document
-                doc.runners = self._parse_runner_data(detail_soup)
-                logging.info(f"-> Found {len(doc.runners)} runners for race {doc.race_key}")
-
-            except Exception as e:
-                logging.error(f"Failed to fetch or parse detail for race {doc.race_key}: {e}")
-
-        return race_docs
+
+
+
+
+                # Parse 
+
+
+
+
+
 
       
->>>>>>> a763fd06
+
+      
+
 # - Helper Function for Filename Sanitization -
 def sanitize_filename(name: str) -> str:
     """Cleans a string to be a valid filename."""
