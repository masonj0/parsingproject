#!/usr/bin/env python3
"""Paddock Parser Toolkit - Enhanced Scanner & Prefetcher Module (v1.4)
This module is now fully integrated with the "enabled" flag in config.json.
All functions, including the scanner, prefetcher, and connection tester,
will now ignore any data source that is marked as disabled.

Future Exploration Ideas:
- When making HTTP requests, consider setting the 'Referer' header to a common
  source like 'https://www.google.com/' or the base URL of the target site
  itself, as many APIs check this.
- For sites that are difficult to scrape, inspect the Network tab in browser
  developer tools for hidden API calls, as we discovered with Sporting Life
  and UKRacingForm.
"""
import sys
import asyncio
import argparse  # <-- Added import
import httpx
import json
import logging
from datetime import date
from pathlib import Path
from typing import Dict, Any, List, Optional
from jinja2 import Environment, FileSystemLoader, select_autoescape
from bs4 import BeautifulSoup
import re
import random
import unicodedata
import hashlib # <-- Added import for hash-based ID generation if needed
import datetime as dt
from fetching import breadcrumb_get, fetch_with_favicon, resilient_get
from sources import (
    SourceAdapter,
    RawRaceDocument,
    RunnerDoc,
    FieldConfidence,
    register_adapter,
)
from normalizer import NormalizedRace

# Import the configuration loader
try:
    from config import load_config
except ImportError:
    print("FATAL: Could not import config.py. Ensure it's in the same directory.", file=sys.stderr)
    sys.exit(1)

# Shared Intelligence: The new normalizer is used in the main pipeline.
from normalizer import canonical_track_key, canonical_race_key

# --- CONFIGURATION HELPERS ---
def build_httpx_client_kwargs(config: Dict) -> Dict[str, Any]:
    """
    Builds kwargs for httpx.AsyncClient with corporate proxy and CA support.
    - HTTP_CLIENT.VERIFY_SSL: bool (default True)
    - HTTP_CLIENT.CA_BUNDLE: path to corporate root CA (optional)
    - HTTP_CLIENT.PROXIES: dict or string accepted by httpx (optional)
    """
    http_client = config.get("HTTP_CLIENT", {})
    verify_ssl = http_client.get("VERIFY_SSL", True)
    ca_bundle = http_client.get("CA_BUNDLE")  # e.g., "C:/company/ca.pem" or "/etc/ssl/certs/corp-ca.pem"
    proxies = http_client.get("PROXIES")      # e.g., {"http": "http://user:pass@proxy:8080", "https": "..."} or "http://..."

    # If a CA bundle path is provided, use it for verification.
    # Otherwise, use the VERIFY_SSL boolean flag.
    verify: Any = ca_bundle if ca_bundle else verify_ssl
    kwargs: Dict[str, Any] = {"verify": verify}
    if proxies:
        kwargs["proxies"] = proxies
    return kwargs
# --- END CONFIGURATION HELPERS ---


# --- Source Adapters ---
# This is the new, preferred way to add data sources.
# Eventually, all sources will be converted to this pattern.

@register_adapter
class TimeformAdapter:
    """
    Adapter for fetching racecards from Timeform.
    This adapter performs a two-stage fetch:
    1. Fetches the main racecards page to get a list of all races.
    2. Fetches the individual page for each race to get runner details.
    """
    source_id = "timeform"

    def _parse_runner_data(self, race_soup: BeautifulSoup) -> List[RunnerDoc]:
        """Parses the runner data from a single race page using the correct selectors."""
        runners = []
        runner_rows = race_soup.select("tbody.rp-horse-row")

        for row in runner_rows:
            try:
                horse_name_el = row.select_one("td.rp-td-horse-name a.rp-horse")
                saddle_cloth_el = row.select_one("td.rp-td-horse-entry span.rp-entry-number")
                jockey_el = row.select_one("td.rp-td-horse-jockey a")
                trainer_el = row.select_one("td.rp-td-horse-trainer a")
                odds_el = row.select_one("td.rp-td-horse-prices a.price")

<<<<<<< HEAD
                # Odds are important for the analysis engine, but we can proceed without them
                # if they are not available for a particular runner.
=======


                # Odds are important for the analysis engine, but we can proceed without them
                # if they are not available for a particular runner.

>>>>>>> 49aa82d5
                if not all([horse_name_el, saddle_cloth_el, jockey_el, trainer_el]):
                    missing = [
                        "name" if not horse_name_el else None,
                        "number" if not saddle_cloth_el else None,
                        "jockey" if not jockey_el else None,
                        "trainer" if not trainer_el else None
                    ]
                    logging.warning(f"Skipping a runner row, missing elements: {[m for m in missing if m]}")
                    continue

                horse_name = horse_name_el.get_text(strip=True)
                saddle_cloth = saddle_cloth_el.get_text(strip=True)
                jockey_name = jockey_el.get_text(strip=True)
                trainer_name = trainer_el.get_text(strip=True)

                odds = None
                if odds_el and odds_el.has_attr('data-price'):
                    odds_val = odds_el['data-price']
                    odds = FieldConfidence(odds_val, 0.9, "td.rp-td-horse-prices a.price[data-price]")

                runner_id = f"{saddle_cloth}-{horse_name}".lower().replace(" ", "-")

                runners.append(RunnerDoc(
                    runner_id=runner_id,
                    name=FieldConfidence(horse_name, 0.95, "td.rp-td-horse-name a.rp-horse"),
                    number=FieldConfidence(saddle_cloth, 0.95, "td.rp-td-horse-entry span.rp-entry-number"),
                    odds=odds,
                    jockey=FieldConfidence(jockey_name, 0.9, "td.rp-td-horse-jockey a"),
                    trainer=FieldConfidence(trainer_name, 0.9, "td.rp-td-horse-trainer a")
                ))
            except Exception as e:
                logging.error(f"Failed to parse a runner row on Timeform: {e}", exc_info=True)
        return runners

    async def fetch(self, config: dict) -> list[RawRaceDocument]:
        """
        Fetches the Timeform racecards page, then fetches each individual
        race page to extract detailed runner information.
        """
        site_config = None
        for source in config.get("SCRAPER", {}).get("sources", []):
            if source.get("id") == self.source_id:
                site_config = source
                break

        if not site_config:
            logging.error("Timeform site configuration not found.")
            return []

        base_url = site_config.get("base_url")
        target_url = site_config.get("url")

        if not base_url or not target_url:
            logging.error("Timeform base_url or url not configured.")
            return []

        # 1. Fetch the main race list page
        logging.info("Fetching Timeform race list...")
        try:
            list_response = await resilient_get(target_url, config=config)
            list_html = list_response.text
        except Exception as e:
            logging.error(f"An error occurred while fetching Timeform race list: {e}")
            return []

        # 2. Parse the race list to get individual race URLs
        soup = BeautifulSoup(list_html, 'lxml')
        race_docs = []
        meeting_containers = soup.select(".w-racecard-grid-meeting")

        for meeting in meeting_containers:
            course_name = meeting.select_one("h2").get_text(strip=True)
            track_key = canonical_track_key(course_name)

            for item in meeting.select(".w-racecard-grid-meeting-races-compact li a"):
                href = item.get('href')
                if not href: continue

                race_time_str = item.select_one("b").get_text(strip=True)
                race_num_match = re.search(r'/(\d+)/?$', href)
                race_num = race_num_match.group(1) if race_num_match else race_time_str.replace(":", "")

                race_docs.append(RawRaceDocument(
                    source_id=self.source_id,
                    fetched_at=dt.datetime.now(dt.timezone.utc).isoformat(),
                    track_key=track_key,
                    race_key=canonical_race_key(track_key, race_num),
                    start_time_iso=f"{date.today().isoformat()}T{race_time_str}:00Z",
                    runners=[],
                    extras={"race_url": FieldConfidence(f"https://www.timeform.com{href}", 0.95, "a[href]")}
                ))

        # 3. Fetch each individual race page to get runner data
        logging.info(f"Found {len(race_docs)} races. Now fetching individual pages for runner data...")
        for doc in race_docs:
            try:
                race_url = doc.extras["race_url"].value
                if not race_url: continue

                await asyncio.sleep(random.uniform(1, 3)) # Respectful delay

                logging.info(f"Fetching detail for race: {doc.race_key} at {race_url}")
                detail_response = await resilient_get(race_url, config=config)
                detail_soup = BeautifulSoup(detail_response.text, 'lxml')

                # Parse runners and add them to the document
                doc.runners = self._parse_runner_data(detail_soup)
                logging.info(f"-> Found {len(doc.runners)} runners for race {doc.race_key}")

            except Exception as e:
                logging.error(f"Failed to fetch or parse detail for race {doc.race_key}: {e}")

        return race_docs

<<<<<<< HEAD


=======
>>>>>>> 49aa82d5
# - Helper Function for Filename Sanitization -
def sanitize_filename(name: str) -> str:
    """Cleans a string to be a valid filename."""
    name = unicodedata.normalize('NFKD', name).encode('ascii', 'ignore').decode('ascii')
    name = re.sub(r'[^\w\s-]', '_', name).strip()
    name = re.sub(r'\s+', '_', name)
    return name

# --- Core Fetching & Parsing Functions ---

async def fetch_url(client: httpx.AsyncClient, url: str, config: Dict) -> str:
    """Fetches content from a URL using the 'Perfect Disguise' browser headers
    from the configuration file for maximum compatibility."""
    logging.info(f"Fetching URL: {url}")
    headers = config.get("HTTP_HEADERS", {})
    if not headers:
        logging.warning("HTTP_HEADERS not found in config.json. Using a basic User-Agent.")
        headers = {'User-Agent': 'Mozilla/5.0'}
    timeout = config.get("HTTP_CLIENT", {}).get("REQUEST_TIMEOUT", 30.0)
    try:
        # Use the client passed in, which has proxy/CA settings
        response = await client.get(url, headers=headers, timeout=timeout)
        response.raise_for_status()
        logging.info(f"[SUCCESS] Fetched {len(response.text)} chars from {url}")
        return response.text
    except httpx.HTTPStatusError as e:
        logging.error(f"[ERROR] HTTP Error {e.response.status_code} for {url}: {e}")
    except httpx.RequestError as e:
        logging.error(f"[ERROR] Request Error for {url}: {e}")
    except Exception as e:
        logging.error(f"[ERROR] Unexpected error fetching {url}: {e}")
    return ""

# --- Prefetching Logic ---

async def prefetch_source(client: httpx.AsyncClient, site: Dict[str, Any], config: Dict, today_str: str) -> bool:
    """Fetches and saves a single data source to the input directory."""
    input_dir = Path(config["INPUT_DIR"])
    input_dir.mkdir(exist_ok=True, parents=True)
    url = site["url"].format(date_str_iso=today_str)
    logging.info(f"Prefetching: {site['name']}")
    content = await fetch_url(client, url, config) # Pass client with settings
    if content:
        filename = sanitize_filename(site['name']) + ".html"
        output_path = input_dir / filename
        try:
            with open(output_path, "w", encoding="utf-8") as f:
                f.write(content)
            logging.info(f"[SUCCESS] Saved '{site['name']}' to {output_path}")
            return True
        except Exception as e:
            logging.error(f"[ERROR] Failed to write file for '{site['name']}': {e}")
    return False

async def run_batch_prefetch(config: Dict):
    """Automatically downloads all enabled data sources to the input folder."""
    logging.info("Starting Automated Pre-Fetch of Enabled Sources...")
    today_str = date.today().strftime("%Y-%m-%d")
    SKIP_LIST = ["(DISABLED)", "IGNORE", "SKIP"] # Hard-coded skip list

    # --- Use the helper to create the client with proxy/CA settings ---
    async with httpx.AsyncClient(follow_redirects=True, **build_httpx_client_kwargs(config)) as client:
        prefetch_tasks = []
        for category in config.get("DATA_SOURCES", []):
            logging.info(f"- Processing Category: {category['title']} -")
            sites = [site for site in category.get("sites", []) if site.get("enabled", True)]
            for site in sites:
                if any(skip_item in site['name'] for skip_item in SKIP_LIST):
                    logging.info(f"--> Skipping '{site['name']}' (on hard-coded skip list).")
                    continue

                # NEW: Skip if an adapter exists for this source.
                # This prevents fetching the same data twice.
                from sources import ADAPTERS
                adapter_source_ids = [adapter.source_id for adapter in ADAPTERS]
                if any(adapter_id in site['name'].lower() for adapter_id in adapter_source_ids):
                    logging.info(f"--> Skipping '{site['name']}' (handled by modern adapter).")
                    continue
                if site.get("url"):
                    task = asyncio.create_task(prefetch_source(client, site, config, today_str)) # Pass client
                    prefetch_tasks.append(task)
        results = await asyncio.gather(*prefetch_tasks)
        success_count = sum(1 for r in results if r)
        logging.info("-" * 50)
        logging.info(f"Automated Pre-Fetch Complete. Successfully downloaded {success_count} of {len(prefetch_tasks)} sources.")
        logging.info(f"Files are located in the '{config['INPUT_DIR']}' directory.")
        logging.info("You can now run the 'Parse Local Files' option from the main menu.")
        logging.info("-" * 50)

# --- Connection Testing Logic ---

async def test_scanner_connections(config: Dict):
    """Tests all enabled scanner connections to ensure URLs are reachable."""
    logging.info("Testing all enabled data source connections...")
    today_str = date.today().strftime("%Y-%m-%d")
    headers = config.get("HTTP_HEADERS", {})

    # --- Use the helper to create the client with proxy/CA settings ---
    async with httpx.AsyncClient(headers=headers, **build_httpx_client_kwargs(config)) as client:
        for category in config.get("DATA_SOURCES", []):
            logging.info(f"- Testing Category: {category['title']} -")
            sites = [site for site in category.get("sites", []) if site.get("enabled", True)]
            for site in sites:
                if site.get("url"):
                    url = site["url"].format(date_str_iso=today_str)
                    try:
                        # Use HEAD request for testing
                        response = await client.head(url, timeout=15.0, follow_redirects=True)
                        if 200 <= response.status_code < 400:
                            logging.info(f"[SUCCESS] ({response.status_code}) - {site['name']}")
                        else:
                            logging.warning(f"[WARNING] ({response.status_code}) - {site['name']} at {url}")
                    except httpx.RequestError as e:
                        logging.error(f"[ERROR] FAILED - {site['name']} at {url} ({type(e).__name__})")

# --- Scanner Logic (Quick Strike) ---

# Helper function potentially used by the scanner logic (corrected regex)
async def fetch_and_parse(client: httpx.AsyncClient, url: str, source_name: str, config: Dict) -> List[Dict[str, Any]]:
    """Helper coroutine to fetch and parse a single URL for the scanner."""
    html_content = await fetch_url(client, url, config)
    if not html_content:
        return []

    soup = BeautifulSoup(html_content, 'html.parser')
    races_data = []
    # Example parsing logic (this would be expanded based on actual needs)
    race_cards = soup.find_all("div", class_=re.compile(r"race-card|racecard|race-item", re.I))
    if not race_cards:
        race_cards = soup.find_all(["article", "section"], class_=re.compile(r"race|meeting", re.I))
    logging.info(f"Found {len(race_cards)} potential race cards from {source_name}")
    
    for card in race_cards:
        try:
            # Example: extract course name
            course_elem = card.find(["h1", "h2", "h3", "h4"], class_=re.compile(r"course|track|meeting", re.I))
            course_name = course_elem.get_text(strip=True) if course_elem else "Unknown Course"

            # Example: extract race time (assuming it's in a specific format or element)
            time_elem = card.find(class_=re.compile(r"time|post-time", re.I))
            raw_time = time_elem.get_text(strip=True) if time_elem else ""
            # Use the normalizer to parse the time
            standardized_time = parse_hhmm_any(raw_time)

            # Example: extract race URL (if available)
            link_elem = card.find("a", href=True)
            race_url = link_elem['href'] if link_elem else ""

            # --- Example: Generate a unique ID (using the fixed regex) ---
            # This mimics the logic that would be in a full parser
            # Assuming we have a date object for today
            race_date = date.today() # Or parsed date
            # The key generation with the CORRECTED regex
            key = f"{normalize_course_name(course_name)}|{race_date.isoformat()}|{re.sub(r'[^\d]', '', standardized_time or '')}"
            unique_id = hashlib.sha1(key.encode()).hexdigest()[:12] # Example ID generation

            races_data.append({
                'id': unique_id,
                'course': course_name,
                'race_time': standardized_time,
                'race_url': race_url,
                'source_file': source_name,
                # Add other fields as needed...
            })
        except Exception as e:
            logging.error(f"Error parsing a race card from {source_name}: {e}")
            continue
    return races_data


async def run_automated_scan(config: Dict, args: Optional[argparse.Namespace]):
    """Main function to run the full automated 'Quick Strike' scan process."""
    logging.info("Starting automated 'Quick Strike' scan...")
    all_races = []
    today_str = (args.date if args and args.date else date.today().strftime("%Y-%m-%d"))
    output_dir = Path(config['DEFAULT_OUTPUT_DIR'])
    output_dir.mkdir(exist_ok=True, parents=True)

    # --- Use the helper to create the client with proxy/CA settings ---
    async with httpx.AsyncClient(follow_redirects=True, **build_httpx_client_kwargs(config)) as client:
        tasks = []
        for category in config.get("DATA_SOURCES", []):
            sites = [site for site in category.get("sites", []) if site.get("enabled", True)]
            for site in sites:
                if site.get("url"):
                    url = site["url"].format(date_str_iso=today_str)
                    logging.info(f"Scanning: {site['name']}")
                    # Pass the client with proxy/CA settings to the helper
                    task = asyncio.create_task(fetch_and_parse(client, url, site['name'], config))
                    tasks.append(task)

        # Gather results from all fetch/parse tasks
        results_lists = await asyncio.gather(*tasks)
        for races_list in results_lists:
            all_races.extend(races_list)

    # Example: Generate and save a simple report
    if all_races:
        try:
            # Simple text report for now
            report_content = f"Quick Strike Scan Results ({today_str})\n"
            report_content += "=" * 40 + "\n"
            for race in all_races:
                 report_content += f"ID: {race['id']}, Time: {race['race_time']}, Course: {race['course']}, Source: {race['source_file']}\n"
            report_path = output_dir / f"quick_strike_report_{today_str}.txt"
            with open(report_path, 'w', encoding='utf-8') as f:
                f.write(report_content)
            logging.info(f"[SUCCESS] Quick Strike report saved to {report_path}")
        except Exception as e:
            logging.error(f"[ERROR] Failed to generate/save Quick Strike report: {e}")
    else:
        logging.warning("No races found during Quick Strike scan.")

    logging.info("-" * 50)
    logging.info("Quick Strike Scan Complete.")
    logging.info("-" * 50)


@register_adapter
class RacingPostAdapter:
    """
    Adapter for fetching racecards from Racing Post.
    This adapter performs a two-stage fetch:
    1. Fetches the main racecards page to get a list of all races.
    2. Fetches the individual page for each race to get runner details.
    """
    source_id = "racingpost"

    def _parse_runner_data(self, race_soup: BeautifulSoup) -> List[RunnerDoc]:
        """Parses the runner data from a single race page using placeholder selectors."""
        # TO-DO: The selectors below are placeholders and need to be updated
        # based on the actual HTML structure of a Racing Post race detail page.
        runners = []
        # Placeholder: This selector should target each row representing a runner.
        runner_rows = race_soup.select("div.rp-horse-row")

        for row in runner_rows:
            try:
                # Placeholder selectors for each piece of data
                horse_name_el = row.select_one("a.rp-horse-name")
                saddle_cloth_el = row.select_one("span.rp-saddle-cloth")
                jockey_el = row.select_one("a.rp-jockey-name")
                trainer_el = row.select_one("a.rp-trainer-name")
                odds_el = row.select_one("span.rp-bet-odds")

                if not all([horse_name_el, saddle_cloth_el, jockey_el, trainer_el]):
                    continue

                horse_name = horse_name_el.get_text(strip=True)
                saddle_cloth = saddle_cloth_el.get_text(strip=True)
                jockey_name = jockey_el.get_text(strip=True)
                trainer_name = trainer_el.get_text(strip=True)
                odds = odds_el.get_text(strip=True) if odds_el else None

                runner_id = f"{saddle_cloth}-{horse_name}".lower().replace(" ", "-")

                runners.append(RunnerDoc(
                    runner_id=runner_id,
                    name=FieldConfidence(horse_name, 0.9, "a.rp-horse-name"),
                    number=FieldConfidence(saddle_cloth, 0.9, "span.rp-saddle-cloth"),
                    odds=FieldConfidence(odds, 0.9, "span.rp-bet-odds") if odds else None,
                    jockey=FieldConfidence(jockey_name, 0.9, "a.rp-jockey-name"),
                    trainer=FieldConfidence(trainer_name, 0.9, "a.rp-trainer-name")
                ))
            except Exception as e:
                logging.error(f"Failed to parse a runner row on Racing Post: {e}", exc_info=True)
        return runners

    async def fetch(self, config: dict) -> list[RawRaceDocument]:
        """
        Fetches the Racing Post racecards page, then fetches each individual
        race page to extract detailed runner information.
        """
        site_config = None
        for source in config.get("SCRAPER", {}).get("sources", []):
            if source.get("id") == self.source_id:
                site_config = source
                break

        if not site_config:
            logging.error("Racing Post site configuration not found.")
            return []

        base_url = site_config.get("base_url")
        target_url = site_config.get("url")

        if not base_url or not target_url:
            logging.error("Racing Post base_url or url not configured.")
            return []

        # 1. Fetch the main race list page
        logging.info("Fetching Racing Post race list...")
        try:
            list_response = await resilient_get(target_url, config=config)
            list_html = list_response.text
        except Exception as e:
            logging.error(f"An error occurred while fetching Racing Post race list: {e}")
            return []

        # Save for debugging
        with open("debug_racingpost_list.html", "w", encoding="utf-8") as f:
            f.write(list_html)

        # 2. Parse the race list to get individual race URLs
        soup = BeautifulSoup(list_html, 'lxml')
        race_docs = []
        # TO-DO: Implement the actual selector for race links.
        race_links = soup.select('a.race-card-link') # Placeholder

        for link in race_links:
            href = link.get('href')
            if not href: continue

            detail_url = f"{base_url}{href}"

            # 3. Fetch each individual race page
            logging.info(f"Fetching detail for race: {href}")
            try:
                detail_response = await resilient_get(detail_url, config=config)
                detail_html = detail_response.text

                track_key = "placeholder_track" # Placeholder
                race_key = "placeholder_race" # Placeholder

                race_docs.append(RawRaceDocument(
                    source_id=self.source_id,
                    fetched_at=dt.datetime.now(dt.timezone.utc).isoformat(),
                    track_key=track_key,
                    race_key=race_key,
                    start_time_iso=None, # Placeholder
                    runners=self._parse_runner_data(BeautifulSoup(detail_html, 'lxml')),
                    extras={"race_url": FieldConfidence(detail_url, 0.95)}
                ))
            except Exception as e:
                logging.error(f"Failed to fetch or parse detail for race at {detail_url}: {e}")

        return race_docs

    def parse(self, raw_document: RawRaceDocument) -> Optional[NormalizedRace]:
        """
        Parses the content of a single race detail page.
        """
        # Since parsing is done during fetch for this adapter, we just return the data
        return NormalizedRace(
            race_id=f"{raw_document.track_key}_{raw_document.race_key}",
            source=self.source_id,
            url=raw_document.extras["race_url"].value,
            race_title="Placeholder Race Title", # Placeholder
            runners=[asdict(runner) for runner in raw_document.runners],
            fetched_at=raw_document.fetched_at,
            version="2.0"
        )


# --- Main Execution Guard ---
if __name__ == "__main__":
    # This allows running the scanner directly for testing
    config = load_config()
    if not config:
        sys.exit(1)
    logging.basicConfig(level=logging.INFO, format='%(asctime)s - %(levelname)s - %(message)s')
    # Running the batch prefetch by default for this test.
    asyncio.run(run_batch_prefetch(config))<|MERGE_RESOLUTION|>--- conflicted
+++ resolved
@@ -98,16 +98,16 @@
                 trainer_el = row.select_one("td.rp-td-horse-trainer a")
                 odds_el = row.select_one("td.rp-td-horse-prices a.price")
 
-<<<<<<< HEAD
+
                 # Odds are important for the analysis engine, but we can proceed without them
                 # if they are not available for a particular runner.
-=======
+
 
 
                 # Odds are important for the analysis engine, but we can proceed without them
                 # if they are not available for a particular runner.
 
->>>>>>> 49aa82d5
+
                 if not all([horse_name_el, saddle_cloth_el, jockey_el, trainer_el]):
                     missing = [
                         "name" if not horse_name_el else None,
@@ -222,11 +222,12 @@
 
         return race_docs
 
-<<<<<<< HEAD
-
-
-=======
->>>>>>> 49aa82d5
+
+
+
+
+
+
 # - Helper Function for Filename Sanitization -
 def sanitize_filename(name: str) -> str:
     """Cleans a string to be a valid filename."""
