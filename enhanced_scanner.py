--- conflicted
+++ resolved
@@ -103,14 +103,11 @@
                 saddle_cloth_el = row.select_one("td.rp-td-horse-entry span.rp-entry-number")
                 jockey_el = row.select_one("td.rp-td-horse-jockey a")
                 trainer_el = row.select_one("td.rp-td-horse-trainer a")
-<<<<<<< HEAD
                 odds_el = row.select_one("td.rp-td-horse-prices a.price")
 
                 # Odds are important for the analysis engine, but we can proceed without them
                 # if they are not available for a particular runner.
-=======
-
->>>>>>> d8d89fda
+
                 if not all([horse_name_el, saddle_cloth_el, jockey_el, trainer_el]):
                     missing = [
                         "name" if not horse_name_el else None,
@@ -126,24 +123,18 @@
                 jockey_name = jockey_el.get_text(strip=True)
                 trainer_name = trainer_el.get_text(strip=True)
 
-<<<<<<< HEAD
                 odds = None
                 if odds_el and odds_el.has_attr('data-price'):
                     odds_val = odds_el['data-price']
                     odds = FieldConfidence(odds_val, 0.9, "td.rp-td-horse-prices a.price[data-price]")
 
-=======
->>>>>>> d8d89fda
                 runner_id = f"{saddle_cloth}-{horse_name}".lower().replace(" ", "-")
 
                 runners.append(RunnerDoc(
                     runner_id=runner_id,
                     name=FieldConfidence(horse_name, 0.95, "td.rp-td-horse-name a.rp-horse"),
                     number=FieldConfidence(saddle_cloth, 0.95, "td.rp-td-horse-entry span.rp-entry-number"),
-<<<<<<< HEAD
                     odds=odds,
-=======
->>>>>>> d8d89fda
                     jockey=FieldConfidence(jockey_name, 0.9, "td.rp-td-horse-jockey a"),
                     trainer=FieldConfidence(trainer_name, 0.9, "td.rp-td-horse-trainer a")
                 ))
@@ -210,7 +201,6 @@
             try:
                 race_url = doc.extras["race_url"].value
                 if not race_url: continue
-<<<<<<< HEAD
 
                 await asyncio.sleep(random.uniform(1, 3)) # Respectful delay
 
@@ -226,14 +216,6 @@
                 logging.error(f"Failed to fetch or parse detail for race {doc.race_key}: {e}")
 
         return race_docs
-=======
-
-                await asyncio.sleep(random.uniform(1, 3)) # Respectful delay
-
-                logging.info(f"Fetching detail for race: {doc.race_key} at {race_url}")
-                detail_response = await resilient_get(race_url, config=config)
-                detail_soup = BeautifulSoup(detail_response.text, 'lxml')
->>>>>>> d8d89fda
 
                 # Parse runners and add them to the document
                 doc.runners = self._parse_runner_data(detail_soup)
